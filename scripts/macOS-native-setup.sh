--- conflicted
+++ resolved
@@ -1,20 +1,11 @@
 #!/bin/bash
 # macOS-native-setup.sh
 
-<<<<<<< HEAD
-SCRIPT_DIR="$(cd "$(dirname "$0")" && pwd)"
-REPO_ROOT="$(cd "$SCRIPT_DIR/.." && pwd)"
-
-# Install core dependencies
-brew update
-brew install python@3.11 tree-sitter coreutils
-=======
 # Verify Homebrew
 if ! command -v brew >/dev/null; then
   echo "Homebrew is required but not installed. Please install Homebrew from https://brew.sh/"
   exit 1
 fi
->>>>>>> a96da664
 
 # Install core dependencies if missing
 brew update
